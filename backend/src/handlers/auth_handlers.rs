--- conflicted
+++ resolved
@@ -245,11 +245,7 @@
         ));
     }
     println!("Email is available");
-<<<<<<< HEAD
-
-=======
-    
->>>>>>> 4f735463
+
     let phone_regex = Regex::new(r"^\+[1-9]\d{1,14}$").unwrap();
     if !phone_regex.is_match(&reg_req.phone_number) {
         println!("Invalid phone number format: {}", reg_req.phone_number);
